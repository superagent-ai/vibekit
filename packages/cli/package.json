{
  "name": "vibekit",
  "version": "0.0.2-rc.9",
  "description": "Run Claude Code, Gemini, Codex — or any coding agent — in a clean, isolated sandbox with sensitive data redaction and observability baked in.",
  "main": "dist/cli.js",
  "type": "module",
  "bin": {
    "vibekit": "./dist/cli.js"
  },
  "files": [
    "dist/**/*",
    "Dockerfile"
  ],
  "scripts": {
    "build": "tsup",
    "dev": "tsup src/cli.js --watch",
    "start": "node dist/cli.js",
    "type-check": "tsc --noEmit",
    "test": "vitest run",
    "test:watch": "vitest",
    "test:ui": "vitest --ui",
    "test:coverage": "vitest run --coverage"
  },
  "keywords": [
    "cli",
    "coding-agents",
    "claude",
    "gemini",
    "sandbox",
    "logging"
  ],
  "author": "",
  "license": "MIT",
  "dependencies": {
    "@vibe-kit/auth": "^0.0.5",
<<<<<<< HEAD
    "@vibe-kit/projects": "file:../projects",
    "@vibe-kit/proxy": "*",
=======
    "vibekit-proxy": "latest",
>>>>>>> 3ef83837
    "cfonts": "^3.3.0",
    "chalk": "^5.3.0",
    "commander": "^11.0.0",
    "fs-extra": "^11.1.1",
    "ink": "^6.1.0",
<<<<<<< HEAD
    "inquirer": "^12.9.0",
=======
    "ink-text-input": "^6.0.0",
>>>>>>> 3ef83837
    "js-yaml": "^4.1.0",
    "open": "^8.4.0",
    "react": "^19.1.1",
    "redact-pii": "^3.4.0"
  },
  "devDependencies": {
    "@types/node": "^24.1.0",
    "@vitest/coverage-v8": "^2.1.9",
    "@vitest/ui": "^2.1.9",
    "tsup": "^8.5.0",
    "typescript": "^5.9.2",
    "vitest": "^2.1.9"
  }
}<|MERGE_RESOLUTION|>--- conflicted
+++ resolved
@@ -33,22 +33,15 @@
   "license": "MIT",
   "dependencies": {
     "@vibe-kit/auth": "^0.0.5",
-<<<<<<< HEAD
     "@vibe-kit/projects": "file:../projects",
-    "@vibe-kit/proxy": "*",
-=======
-    "vibekit-proxy": "latest",
->>>>>>> 3ef83837
+    "vibekit/proxy": "latest",
     "cfonts": "^3.3.0",
     "chalk": "^5.3.0",
     "commander": "^11.0.0",
     "fs-extra": "^11.1.1",
     "ink": "^6.1.0",
-<<<<<<< HEAD
     "inquirer": "^12.9.0",
-=======
     "ink-text-input": "^6.0.0",
->>>>>>> 3ef83837
     "js-yaml": "^4.1.0",
     "open": "^8.4.0",
     "react": "^19.1.1",
