--- conflicted
+++ resolved
@@ -1,17 +1,17 @@
 "use client";
 
 import type * as React from "react";
-<<<<<<< HEAD
-import { ChartSpline, LucideGithub as Github, BookOpen, Palette, Info, Settings, FolderOpen, Server, MessageSquare } from "lucide-react";
-=======
 import {
   ChartSpline,
   LucideGithub as Github,
   BookOpen,
   Palette,
   Info,
+  Settings, 
+  FolderOpen,
+  Server,
+  MessageSquare,
 } from "lucide-react";
->>>>>>> 9fa4f119
 import { usePathname } from "next/navigation";
 import Link from "next/link";
 
@@ -43,7 +43,6 @@
       icon: ChartSpline,
       isActive: pathname === "/",
     },
-<<<<<<< HEAD
     {
       title: "Projects",
       url: "/projects",
@@ -68,8 +67,6 @@
       icon: Settings,
       isActive: pathname === "/settings",
     },
-=======
->>>>>>> 9fa4f119
   ],
   footerLinks: [
     {
