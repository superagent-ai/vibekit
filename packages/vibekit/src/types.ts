--- conflicted
+++ resolved
@@ -1,9 +1,6 @@
-<<<<<<< HEAD
 import { LocalStoreConfig } from "./types/telemetry-storage";
-=======
 import { ProviderType } from './constants/providers';
 import { AgentType } from './constants/agents';
->>>>>>> 3aaba39b
 
 // AGENTS
 export { AgentType };
