/**
 * VibeKit Local CLI Commands
 * 
 * Complete implementation of local sandbox management commands
 * with persistent storage, real environment tracking, and VibeKit integration.
 */

import { Command } from 'commander';
import chalk from 'chalk';
import ora from 'ora';
import enquirer from 'enquirer';
<<<<<<< HEAD
// Note: @vibekit/local imports temporarily disabled to fix module resolution
// TODO: Re-enable when @vibekit/local package is properly built
// import { 
//   LocalSandboxProvider, 
//   createLocalProvider,
//   type LocalConfig,
//   type AgentType,
// } from '@vibe-kit/local';

// Temporary type definitions for local provider
type LocalConfig = any;
type AgentType = string;
type LocalSandboxProvider = any;

// Temporary stub function
function createLocalProvider(config: LocalConfig): LocalSandboxProvider {
  throw new Error('@vibekit/local provider not available - module resolution issue');
}
=======
import { readFile, writeFile } from 'fs/promises';
import { existsSync } from 'fs';
import { 
  LocalSandboxProvider, 
  createLocalProvider,
  type LocalConfig,
  type AgentType,
} from '@vibe-kit/local';
>>>>>>> 0e724511

const { prompt } = enquirer;

// Environment management interfaces (duplicated to avoid import issues)
interface EnvironmentRecord {
  id: string;
  name: string;
  status: 'running' | 'stopped' | 'paused' | 'error';
  agentType?: AgentType;
  branch?: string;
  created: Date;
  lastUsed: Date;
  sandboxId: string;
  workingDirectory: string;
  envVars: Record<string, string>;
  dockerImage?: string;
  pid?: number;
  githubToken?: string;
  model?: string;
  apiKey?: string;
}

// Configuration helpers
function loadDotEnv(): void {
  const envPath = '.env';
  if (existsSync(envPath)) {
    try {
      const content = require('fs').readFileSync(envPath, 'utf-8');
      const lines = content.split('\n');
      
      for (const line of lines) {
        const trimmed = line.trim();
        if (trimmed && !trimmed.startsWith('#')) {
          const [key, ...valueParts] = trimmed.split('=');
          if (key && valueParts.length > 0) {
            const value = valueParts.join('=').replace(/^["'](.*)["']$/, '$1');
            if (!process.env[key]) {
              process.env[key] = value;
            }
          }
        }
      }
    } catch (error) {
      // Ignore .env file parsing errors
    }
  }
}

function getEnv(key: string, defaultValue?: string): string | undefined {
  return process.env[key] || defaultValue;
}

function parseEnvVars(envString: string): Record<string, string> {
  const envVars: Record<string, string> = {};
  
  if (!envString) {
    return envVars;
  }
  
  const pairs = envString.split(',');
  for (const pair of pairs) {
    const [key, ...valueParts] = pair.split('=');
    if (key && valueParts.length > 0) {
      const value = valueParts.join('=').trim();
      envVars[key.trim()] = value;
    }
  }
  
  return envVars;
}

function generateEnvironmentName(agentType?: string): string {
  const timestamp = Date.now().toString(36);
  const prefix = agentType || 'env';
  return `${prefix}-${timestamp}`;
}

function validateEnvironmentName(name: string): boolean | string {
  if (!name.trim()) {
    return 'Environment name cannot be empty';
  }
  
  if (name.length > 50) {
    return 'Environment name must be 50 characters or less';
  }
  
  if (!/^[a-zA-Z0-9_-]+$/.test(name)) {
    return 'Environment name can only contain letters, numbers, hyphens, and underscores';
  }
  
  return true;
}

function getStatusColor(status: EnvironmentRecord['status']) {
  switch (status) {
    case 'running': return chalk.green;
    case 'stopped': return chalk.gray;
    case 'paused': return chalk.yellow;
    case 'error': return chalk.red;
    default: return chalk.gray;
  }
}

// Simple file-based storage for environments
class SimpleEnvironmentStore {
  private storePath = `${require('os').homedir()}/.vibekit/environments.json`;

  async ensureDir(): Promise<void> {
    const dir = require('path').dirname(this.storePath);
    if (!existsSync(dir)) {
      await require('fs').promises.mkdir(dir, { recursive: true });
    }
  }

  async load(): Promise<EnvironmentRecord[]> {
    await this.ensureDir();
    
    if (!existsSync(this.storePath)) {
      return [];
    }

    try {
      const content = await readFile(this.storePath, 'utf-8');
      const data = JSON.parse(content);
      return data.map((env: any) => ({
        ...env,
        created: new Date(env.created),
        lastUsed: new Date(env.lastUsed)
      }));
    } catch (error) {
      return [];
    }
  }

  async save(environments: EnvironmentRecord[]): Promise<void> {
    await this.ensureDir();
    await writeFile(this.storePath, JSON.stringify(environments, null, 2));
  }

  async add(env: EnvironmentRecord): Promise<void> {
    const environments = await this.load();
    
    // Check for duplicate names
    const existing = environments.find(e => e.name === env.name);
    if (existing) {
      throw new Error(`Environment with name '${env.name}' already exists`);
    }
    
    environments.push(env);
    await this.save(environments);
  }

  async update(id: string, updates: Partial<EnvironmentRecord>): Promise<void> {
    const environments = await this.load();
    const index = environments.findIndex(env => env.id === id);
    
    if (index === -1) {
      throw new Error(`Environment with id '${id}' not found`);
    }
    
    environments[index] = { ...environments[index], ...updates };
    await this.save(environments);
  }

  async delete(id: string): Promise<void> {
    const environments = await this.load();
    const filteredEnvironments = environments.filter(env => env.id !== id);
    
    if (filteredEnvironments.length === environments.length) {
      throw new Error(`Environment with id '${id}' not found`);
    }
    
    await this.save(filteredEnvironments);
  }

  async findByName(name: string): Promise<EnvironmentRecord | null> {
    const environments = await this.load();
    return environments.find(env => env.name === name) || null;
  }

  async findById(id: string): Promise<EnvironmentRecord | null> {
    const environments = await this.load();
    return environments.find(env => env.id === id) || null;
  }
}

const store = new SimpleEnvironmentStore();

let localProvider: LocalSandboxProvider | null = null;

function getLocalProvider(): LocalSandboxProvider {
  if (!localProvider) {
    loadDotEnv();
    
    const config: LocalConfig = {
      githubToken: getEnv('GITHUB_TOKEN'),
      preferRegistryImages: getEnv('VIBEKIT_PREFER_REGISTRY_IMAGES') === 'true',
      dockerHubUser: getEnv('DOCKER_USERNAME'),
    };
    
    localProvider = createLocalProvider(config);
  }
  return localProvider;
}

/**
 * Enhanced create command with full configuration
 */
export async function createCommand(options: {
  name?: string;
  agent?: string;
  workingDirectory?: string;
  env?: string;
  githubToken?: string;
  model?: string;
  apiKey?: string;
  timeout?: string;
}) {
  try {
    const spinner = ora('Creating sandbox environment...').start();
    
    // Load environment variables
    loadDotEnv();
    
    // Get or generate environment name
    let envName = options.name;
    if (!envName) {
      envName = generateEnvironmentName(options.agent);
    } else {
      const validation = validateEnvironmentName(envName);
      if (validation !== true) {
        spinner.fail(validation as string);
        return;
      }
    }
    
    // Check if name already exists
    const existing = await store.findByName(envName);
    if (existing) {
      spinner.fail(`Environment '${envName}' already exists`);
      return;
    }
    
    const provider = getLocalProvider();
    
    // Parse environment variables
    const envVars = parseEnvVars(options.env || '');
    
    // Add API key to environment variables if provided
    if (options.apiKey) {
      const agentType = options.agent as AgentType || 'claude';
      switch (agentType) {
        case 'claude':
          envVars.ANTHROPIC_API_KEY = options.apiKey;
          break;
        case 'codex':
          envVars.OPENAI_API_KEY = options.apiKey;
          break;
        case 'gemini':
          envVars.GOOGLE_API_KEY = options.apiKey;
          break;
        case 'opencode':
          envVars.GROQ_API_KEY = options.apiKey;
          break;
      }
    }
    
    const agentType = options.agent as AgentType || undefined;
    const workingDirectory = options.workingDirectory || '/vibe0';

    spinner.text = 'Creating sandbox instance...';
    const sandbox = await provider.create(envVars, agentType, workingDirectory);
    
    // Create environment record
    const envRecord: EnvironmentRecord = {
      id: sandbox.sandboxId,
      name: envName,
      status: 'running',
      agentType,
      created: new Date(),
      lastUsed: new Date(),
      sandboxId: sandbox.sandboxId,
      workingDirectory,
      envVars,
      githubToken: options.githubToken || getEnv('GITHUB_TOKEN'),
      model: options.model,
      apiKey: options.apiKey
    };
    
    await store.add(envRecord);
    
    spinner.succeed(`Environment '${envName}' created successfully!`);
    
    console.log(chalk.green('\n✅ Environment created!'));
    console.log(chalk.cyan(`📦 Name: ${envName}`));
    console.log(chalk.cyan(`🆔 ID: ${sandbox.sandboxId}`));
    if (agentType) {
      console.log(chalk.cyan(`🤖 Agent: ${agentType}`));
    }
    if (options.model) {
      console.log(chalk.cyan(`🧠 Model: ${options.model}`));
    }
    console.log(chalk.cyan(`📁 Working Directory: ${workingDirectory}`));
    
    if (Object.keys(envVars).length > 0) {
      console.log(chalk.cyan(`🔧 Environment Variables: ${Object.keys(envVars).join(', ')}`));
    }
    
    console.log(chalk.yellow('\n💡 Next steps:'));
    console.log(chalk.gray(`  • Run commands: vibekit local exec -e ${envName} -c "your-command"`));
    console.log(chalk.gray(`  • Generate code: vibekit local generate -e ${envName} -p "your-prompt"`));
    console.log(chalk.gray(`  • List environments: vibekit local list`));
    
  } catch (error) {
    console.error(chalk.red(`\n❌ Failed to create environment: ${error instanceof Error ? error.message : String(error)}`));
    process.exit(1);
  }
}

/**
 * Enhanced list command with real data
 */
export async function listCommand(options: {
  status?: string;
  agent?: string;
  branch?: string;
  json?: boolean;
  all?: boolean;
}) {
  try {
    let environments = await store.load();

    // Apply filters
    if (options.status) {
      environments = environments.filter(env => env.status === options.status);
    }
    if (options.agent) {
      environments = environments.filter(env => env.agentType === options.agent);
    }
    if (options.branch) {
      environments = environments.filter(env => env.branch === options.branch);
    }
    if (!options.all) {
      // By default, only show running and paused environments
      environments = environments.filter(env => env.status === 'running' || env.status === 'paused');
    }

    if (options.json) {
      console.log(JSON.stringify(environments, null, 2));
      return;
    }

    if (environments.length === 0) {
      console.log(chalk.yellow('📭 No environments found'));
      return;
    }

    console.log(chalk.blue('\n📦 VibeKit Local Environments\n'));
    
    // Calculate column widths
    const nameWidth = Math.max(4, ...environments.map(e => e.name.length));
    const agentWidth = Math.max(5, ...environments.map(e => (e.agentType || '').length));
    const statusWidth = Math.max(6, ...environments.map(e => e.status.length));
    
    // Header
    console.log(
      chalk.cyan('NAME'.padEnd(nameWidth)) + '  ' +
      chalk.cyan('AGENT'.padEnd(agentWidth)) + '  ' +
      chalk.cyan('STATUS'.padEnd(statusWidth)) + '  ' +
      chalk.cyan('CREATED') + '  ' +
      chalk.cyan('LAST USED')
    );
    
    console.log('─'.repeat(nameWidth + agentWidth + statusWidth + 30));
    
    // Rows
    for (const env of environments) {
      const statusColor = getStatusColor(env.status);
      console.log(
        env.name.padEnd(nameWidth) + '  ' +
        (env.agentType || '').padEnd(agentWidth) + '  ' +
        statusColor(env.status.padEnd(statusWidth)) + '  ' +
        env.created.toLocaleDateString().padEnd(10) + '  ' +
        env.lastUsed.toLocaleDateString()
      );
    }
    
    console.log();
  } catch (error) {
    console.error(chalk.red(`\n❌ Failed to list environments: ${error instanceof Error ? error.message : String(error)}`));
    process.exit(1);
  }
}

/**
 * Generate code using AI agent in environment
 */
export async function generateCommand(options: {
  env?: string;
  prompt?: string;
  mode?: 'ask' | 'code';
  branch?: string;
  history?: string;
  stream?: boolean;
  saveTo?: string;
}) {
  try {
    const spinner = ora('Preparing to generate code...').start();
    
    // Get environment
    let env: EnvironmentRecord;
    if (options.env) {
      const foundEnv = await store.findByName(options.env) || await store.findById(options.env);
      if (!foundEnv) {
        spinner.fail(`Environment '${options.env}' not found`);
        return;
      }
      env = foundEnv;
    } else {
      // Interactive selection
      const environments = await store.load();
      if (environments.length === 0) {
        spinner.fail('No environments found. Create one first with "vibekit local create"');
        return;
      }
      
      spinner.stop();
      
      const { selectedEnv } = await prompt<{ selectedEnv: string }>({
        type: 'select',
        name: 'selectedEnv',
        message: 'Select environment:',
        choices: environments.map(env => ({
          name: env.name,
          message: `${env.name} (${env.agentType || 'default'}, ${env.status})`,
          value: env.name
        }))
      });
      
      const foundSelectedEnv = await store.findByName(selectedEnv);
      if (!foundSelectedEnv) {
        console.error(chalk.red(`Environment '${selectedEnv}' not found`));
        return;
      }
      env = foundSelectedEnv;
      
      spinner.start('Preparing to generate code...');
    }
    
    // Get prompt
    let promptText = options.prompt;
    if (!promptText) {
      spinner.stop();
      const result = await prompt<{ text: string }>({
        type: 'input',
        name: 'text',
        message: 'Enter your prompt:'
      });
      promptText = result.text;
    }
    
    // Load conversation history if provided
    let history: any[] = [];
    if (options.history && existsSync(options.history)) {
      try {
        const historyContent = await readFile(options.history, 'utf-8');
        history = JSON.parse(historyContent);
      } catch (error) {
        console.warn(chalk.yellow(`⚠️ Could not load history file: ${error instanceof Error ? error.message : String(error)}`));
      }
    }
    
    // Create VibeKit instance from environment
    spinner.text = 'Setting up AI agent...';
    
    // Load environment variables for API keys
    loadDotEnv();
    
    // Check if agent has required API key
    const agentType = env.agentType || 'claude';
    let apiKey = env.apiKey;
    
    if (!apiKey) {
      // Try to get from environment variables
      switch (agentType) {
        case 'claude':
          apiKey = getEnv('ANTHROPIC_API_KEY');
          break;
        case 'codex':
          apiKey = getEnv('OPENAI_API_KEY');
          break;
        case 'gemini':
          apiKey = getEnv('GOOGLE_API_KEY');
          break;
        case 'opencode':
          apiKey = getEnv('GROQ_API_KEY') || getEnv('OPENAI_API_KEY');
          break;
      }
    }
    
    if (!apiKey) {
      spinner.fail(`No API key found for ${agentType} agent. Set the appropriate environment variable or use --api-key when creating the environment.`);
      return;
    }
    
    // Import VibeKit dynamically and create with builder pattern
    spinner.text = 'Initializing VibeKit...';
    const { VibeKit } = await import('../../core/vibekit.js');
    const { createLocalProvider } = await import('@vibe-kit/local');
    
    // Get the correct model provider for the agent type
    const getModelProvider = (agentType: string): string => {
      switch (agentType) {
        case 'claude': return 'anthropic';
        case 'codex': return 'openai';
        case 'gemini': return 'google';
        case 'opencode': return 'groq';
        default: return 'openai';
      }
    };
    
    // Get default model for agent type
    const getDefaultModel = (agentType: string): string => {
      switch (agentType) {
        case 'claude': return 'claude-3-5-sonnet-20241022';
        case 'codex': return 'gpt-4o';
        case 'gemini': return 'gemini-1.5-pro';
        case 'opencode': return 'llama-3.1-70b-versatile';
        default: return 'gpt-4o';
      }
    };
    
    // Create local sandbox provider
    const sandboxProvider = createLocalProvider({
      githubToken: env.githubToken
    });
    
    // Create VibeKit instance using builder pattern
    const vibekit = new VibeKit()
      .withAgent({
        type: agentType as any,
        provider: getModelProvider(agentType) as any,
        apiKey,
        model: env.model || getDefaultModel(agentType)
      })
      .withSandbox(sandboxProvider)
      .withWorkingDirectory(env.workingDirectory);
      
    // Add GitHub config if available
    if (env.githubToken && getEnv('GITHUB_REPOSITORY')) {
      vibekit.withGithub({
        token: env.githubToken,
        repository: getEnv('GITHUB_REPOSITORY')!
      });
    }
    
    // Add session if we have a sandbox ID
    if (env.sandboxId) {
      vibekit.withSession(env.sandboxId);
    }
    
    // Add telemetry if enabled
    const telemetryEnabled = getEnv('VIBEKIT_TELEMETRY_ENABLED') === 'true';
    if (telemetryEnabled) {
      vibekit.withTelemetry({
        enabled: true,
        sessionId: getEnv('VIBEKIT_TELEMETRY_SESSION_ID')
      });
    }
    
    spinner.text = 'Generating code...';
    
    // Generate code - note: callbacks and some features may not be available in current VibeKit version
    const response = await vibekit.generateCode({
      prompt: promptText,
      mode: options.mode || 'code',
      branch: options.branch,
      history
    });
    
    // Update environment last used time
    await store.update(env.id, { lastUsed: new Date() });
    
    if (spinner.isSpinning) {
      spinner.succeed('Code generation completed!');
    }
    
    // Save response if requested
    if (options.saveTo) {
      await writeFile(options.saveTo, JSON.stringify(response, null, 2));
      console.log(chalk.green(`💾 Response saved to ${options.saveTo}`));
    }
    
    // Display results
    console.log(chalk.green('\n✅ Code Generation Complete!'));
    
    if (response.stdout) {
      console.log(chalk.blue('\n📤 Generated Output:'));
      console.log(response.stdout);
    }
    
    if (response.stderr) {
      console.log(chalk.yellow('\n📤 Execution Errors:'));
      console.log(response.stderr);
    }
    
    console.log(chalk.cyan(`\n🔢 Exit Code: ${response.exitCode}`));
    console.log(chalk.cyan(`📦 Sandbox ID: ${response.sandboxId}`));
    
  } catch (error) {
    console.error(chalk.red(`\n❌ Failed to generate code: ${error instanceof Error ? error.message : String(error)}`));
    process.exit(1);
  }
}

/**
 * Execute command in environment
 */
export async function execCommand(options: {
  env?: string;
  command?: string;
  timeout?: string;
  background?: boolean;
  stream?: boolean;
  saveOutput?: string;
}) {
  try {
    const spinner = ora('Preparing to execute command...').start();
    
    // Get environment
    let env: EnvironmentRecord;
    if (options.env) {
      const foundEnv = await store.findByName(options.env) || await store.findById(options.env);
      if (!foundEnv) {
        spinner.fail(`Environment '${options.env}' not found`);
        return;
      }
      env = foundEnv;
    } else {
      // Interactive selection
      const environments = await store.load();
      if (environments.length === 0) {
        spinner.fail('No environments found. Create one first with "vibekit local create"');
        return;
      }
      
      spinner.stop();
      
      const { selectedEnv } = await prompt<{ selectedEnv: string }>({
        type: 'select',
        name: 'selectedEnv',
        message: 'Select environment:',
        choices: environments.map(env => ({
          name: env.name,
          message: `${env.name} (${env.agentType || 'default'}, ${env.status})`,
          value: env.name
        }))
      });
      
      const foundSelectedEnv = await store.findByName(selectedEnv);
      if (!foundSelectedEnv) {
        console.error(chalk.red(`Environment '${selectedEnv}' not found`));
        return;
      }
      env = foundSelectedEnv;
      
      spinner.start('Preparing to execute command...');
    }
    
    // Get command
    let command = options.command;
    if (!command) {
      spinner.stop();
      const result = await prompt<{ cmd: string }>({
        type: 'input',
        name: 'cmd',
        message: 'Enter command to execute:'
      });
      command = result.cmd;
    }
    
    const provider = getLocalProvider();
    
    spinner.text = `Executing command in ${env.name}...`;
    
    // Resume sandbox
    const sandbox = await provider.resume(env.sandboxId);
    
    // Set up streaming if enabled
    if (options.stream) {
      sandbox.on('update', (message: string) => {
        spinner.stop();
        console.log(chalk.blue('📤'), message);
      });
      
      sandbox.on('error', (error: string) => {
        spinner.stop();
        console.error(chalk.red('❌'), error);
      });
    }
    
    const result = await sandbox.commands.run(command, {
      timeoutMs: options.timeout ? parseInt(options.timeout) : 30000,
      background: options.background,
      onStdout: options.stream ? (data: string) => {
        if (spinner.isSpinning) spinner.stop();
        console.log(chalk.blue('📤'), data);
      } : undefined,
      onStderr: options.stream ? (data: string) => {
        if (spinner.isSpinning) spinner.stop();
        console.error(chalk.yellow('📤 STDERR:'), data);
      } : undefined
    });
    
    // Update last used time
    await store.update(env.id, { lastUsed: new Date() });
    
    if (spinner.isSpinning) {
      spinner.succeed(`Command completed (exit code: ${result.exitCode})`);
    }
    
    // Save output if requested
    if (options.saveOutput) {
      const output = {
        command,
        exitCode: result.exitCode,
        stdout: result.stdout,
        stderr: result.stderr,
        timestamp: new Date().toISOString(),
        environment: env.name
      };
      await writeFile(options.saveOutput, JSON.stringify(output, null, 2));
      console.log(chalk.green(`💾 Output saved to ${options.saveOutput}`));
    }
    
    console.log(chalk.green(`\n✅ Command completed (exit code: ${result.exitCode})`));
    if (!options.stream && result.stdout) {
      console.log(chalk.blue('\n📤 STDOUT:'));
      console.log(result.stdout);
    }
    if (!options.stream && result.stderr) {
      console.log(chalk.yellow('\n📤 STDERR:'));
      console.log(result.stderr);
    }
    
  } catch (error) {
    console.error(chalk.red(`\n❌ Failed to execute command: ${error instanceof Error ? error.message : String(error)}`));
    process.exit(1);
  }
}

/**
 * Create a pull request from the current environment
 */
export async function createPullRequestCommand(options: {
  env?: string;
  title?: string;
  body?: string;
  branch?: string;
  labels?: string;
  draft?: boolean;
  autoMerge?: boolean;
}) {
  try {
    const spinner = ora('Preparing to create pull request...').start();
    
    // Get environment
    let env: EnvironmentRecord;
    if (options.env) {
      const foundEnv = await store.findByName(options.env) || await store.findById(options.env);
      if (!foundEnv) {
        spinner.fail(`Environment '${options.env}' not found`);
        return;
      }
      env = foundEnv;
    } else {
      // Interactive selection
      const environments = await store.load();
      if (environments.length === 0) {
        spinner.fail('No environments found. Create one first with "vibekit local create"');
        return;
      }
      
      spinner.stop();
      
      const { selectedEnv } = await prompt<{ selectedEnv: string }>({
        type: 'select',
        name: 'selectedEnv',
        message: 'Select environment:',
        choices: environments.map(env => ({
          name: env.name,
          message: `${env.name} (${env.agentType || 'default'}, ${env.status})`,
          value: env.name
        }))
      });
      
      const foundSelectedEnv = await store.findByName(selectedEnv);
      if (!foundSelectedEnv) {
        console.error(chalk.red(`Environment '${selectedEnv}' not found`));
        return;
      }
      env = foundSelectedEnv;
      
      spinner.start('Preparing to create pull request...');
    }
    
    // Check if environment has GitHub token
    if (!env.githubToken) {
      spinner.fail('GitHub token not configured for this environment. Set GITHUB_TOKEN or provide --github-token when creating the environment.');
      return;
    }
    
    // Check if GitHub repository is configured
    const repository = getEnv('GITHUB_REPOSITORY');
    if (!repository) {
      spinner.fail('GitHub repository not configured. Set GITHUB_REPOSITORY environment variable.');
      return;
    }
    
    // Load environment variables for API keys
    loadDotEnv();
    
    // Check if agent has required API key
    const agentType = env.agentType || 'claude';
    let apiKey = env.apiKey;
    
    if (!apiKey) {
      // Try to get from environment variables
      switch (agentType) {
        case 'claude':
          apiKey = getEnv('ANTHROPIC_API_KEY');
          break;
        case 'codex':
          apiKey = getEnv('OPENAI_API_KEY');
          break;
        case 'gemini':
          apiKey = getEnv('GOOGLE_API_KEY');
          break;
        case 'opencode':
          apiKey = getEnv('GROQ_API_KEY') || getEnv('OPENAI_API_KEY');
          break;
      }
    }
    
    if (!apiKey) {
      spinner.fail(`No API key found for ${agentType} agent. Set the appropriate environment variable or use --api-key when creating the environment.`);
      return;
    }
    
    // Import VibeKit dynamically and create with builder pattern
    spinner.text = 'Initializing VibeKit...';
    const { VibeKit } = await import('../../core/vibekit.js');
    const { createLocalProvider } = await import('@vibe-kit/local');
    
    // Get the correct model provider for the agent type
    const getModelProvider = (agentType: string): string => {
      switch (agentType) {
        case 'claude': return 'anthropic';
        case 'codex': return 'openai';
        case 'gemini': return 'google';
        case 'opencode': return 'groq';
        default: return 'openai';
      }
    };
    
    // Get default model for agent type
    const getDefaultModel = (agentType: string): string => {
      switch (agentType) {
        case 'claude': return 'claude-3-5-sonnet-20241022';
        case 'codex': return 'gpt-4o';
        case 'gemini': return 'gemini-1.5-pro';
        case 'opencode': return 'llama-3.1-70b-versatile';
        default: return 'gpt-4o';
      }
    };
    
    // Create local sandbox provider
    const sandboxProvider = createLocalProvider({
      githubToken: env.githubToken
    });
    
    // Create VibeKit instance using builder pattern
    const vibekit = new VibeKit()
      .withAgent({
        type: agentType as any,
        provider: getModelProvider(agentType) as any,
        apiKey,
        model: env.model || getDefaultModel(agentType)
      })
      .withSandbox(sandboxProvider)
      .withGithub({
        token: env.githubToken,
        repository
      })
      .withWorkingDirectory(env.workingDirectory);
      
    // Add session if we have a sandbox ID
    if (env.sandboxId) {
      vibekit.withSession(env.sandboxId);
    }
    
    // Add telemetry if enabled  
    const telemetryEnabled = getEnv('VIBEKIT_TELEMETRY_ENABLED') === 'true';
    if (telemetryEnabled) {
      vibekit.withTelemetry({
        enabled: true,
        sessionId: getEnv('VIBEKIT_TELEMETRY_SESSION_ID')
      });
    }
    
    spinner.text = 'Creating pull request...';
    
    // Create pull request (labels will be handled automatically by the agent)
    const response = await vibekit.createPullRequest(
      undefined, // LabelOptions - let the agent handle labeling
      options.branch
    );
    
    // Update environment last used time
    await store.update(env.id, { lastUsed: new Date() });
    
    spinner.succeed('Pull request created successfully!');
    
    // Display results
    console.log(chalk.green('\n✅ Pull Request Created!'));
    console.log(chalk.cyan(`📝 Title: ${response.title}`));
    console.log(chalk.cyan(`🔗 URL: ${response.html_url}`));
    console.log(chalk.cyan(`🌿 Branch: ${response.head.ref}`));
    console.log(chalk.cyan(`📊 Status: ${response.state}`));
    console.log(chalk.cyan(`#️⃣ Number: #${response.number}`));
    
    if (response.body) {
      console.log(chalk.blue('\n📄 Description:'));
      console.log(response.body);
    }
    
    if (options.autoMerge && response.mergeable) {
      console.log(chalk.yellow('\n🔄 Auto-merge is enabled but requires additional setup in your repository settings.'));
    }
    
  } catch (error) {
    console.error(chalk.red(`\n❌ Failed to create pull request: ${error instanceof Error ? error.message : String(error)}`));
    process.exit(1);
  }
}

/**
 * Enhanced delete command with proper cleanup
 */
export async function deleteCommand(options: {
  force?: boolean;
  all?: boolean;
  interactive?: boolean;
  cleanup?: boolean;
}, names?: string[]) {
  try {
    let envsToDelete: EnvironmentRecord[] = [];

    if (options.all) {
      envsToDelete = await store.load();
    } else if (names && names.length > 0) {
      for (const name of names) {
        const env = await store.findByName(name) || await store.findById(name);
        if (env) {
          envsToDelete.push(env);
        } else {
          console.log(chalk.yellow(`⚠️ Environment '${name}' not found`));
        }
      }
    } else if (options.interactive) {
      const environments = await store.load();
      if (environments.length === 0) {
        console.log(chalk.yellow('📭 No environments to delete'));
        return;
      }

      const { selectedEnvs } = await prompt<{ selectedEnvs: string[] }>({
        type: 'multiselect',
        name: 'selectedEnvs',
        message: 'Select environments to delete:',
        choices: environments.map(env => ({
          name: env.name,
          message: `${env.name} (${env.agentType || 'default'}, ${env.status})`,
          value: env.name
        }))
      });

      envsToDelete = environments.filter(env => selectedEnvs.includes(env.name));
    } else {
      console.error(chalk.red('❌ Please specify environment names, use --all, or use --interactive'));
      process.exit(1);
    }

    if (envsToDelete.length === 0) {
      console.log(chalk.yellow('📭 No environments selected for deletion'));
      return;
    }

    // Confirm deletion unless --force is used
    if (!options.force) {
      const envNames = envsToDelete.map(e => e.name).join(', ');
      const { confirmed } = await prompt<{ confirmed: boolean }>({
        type: 'confirm',
        name: 'confirmed',
        message: `Are you sure you want to delete ${envsToDelete.length} environment(s): ${envNames}?`,
        initial: false
      });

      if (!confirmed) {
        console.log(chalk.yellow('❌ Deletion cancelled'));
        return;
      }
    }

    const spinner = ora('Deleting environments...').start();
    
    let deletedCount = 0;
    const provider = getLocalProvider();

    for (const env of envsToDelete) {
      try {
        spinner.text = `Deleting ${env.name}...`;
        
        // If environment has a running sandbox, kill it
        if (env.status === 'running') {
          try {
            const sandbox = await provider.resume(env.sandboxId);
            await sandbox.kill();
            console.log(chalk.gray(`🔪 Killed sandbox for ${env.name}`));
          } catch (killError) {
            console.warn(chalk.yellow(`⚠️ Could not kill sandbox for ${env.name}: ${killError instanceof Error ? killError.message : String(killError)}`));
          }
        }

        // Remove from storage
        await store.delete(env.id);
        deletedCount++;
        
      } catch (error) {
        console.warn(chalk.yellow(`⚠️ Error deleting ${env.name}: ${error instanceof Error ? error.message : String(error)}`));
      }
    }

    spinner.succeed(`✅ Deleted ${deletedCount} environment(s)`);
    
    if (options.cleanup) {
      console.log(chalk.blue('\n🧹 Additional cleanup options:'));
      console.log(chalk.gray('  • Clean Docker containers: docker container prune'));
      console.log(chalk.gray('  • Clean Docker images: docker image prune'));
      console.log(chalk.gray('  • Clean Docker volumes: docker volume prune'));
    }
    
  } catch (error) {
    console.error(chalk.red(`\n❌ Failed to delete environments: ${error instanceof Error ? error.message : String(error)}`));
    process.exit(1);
  }
}

/**
 * Connect to environment for interactive shell access using Dagger's terminal() method
 */
export async function connectCommand(options: {
  env?: string;
  shell?: string;
  container?: string;
}) {
  try {
    const spinner = ora('Connecting to environment...').start();
    
    // Get environment
    let env: EnvironmentRecord;
    if (options.env) {
      const foundEnv = await store.findByName(options.env) || await store.findById(options.env);
      if (!foundEnv) {
        spinner.fail(`Environment '${options.env}' not found`);
        return;
      }
      env = foundEnv;
    } else {
      // Interactive selection
      const environments = await store.load();
      if (environments.length === 0) {
        spinner.fail('No environments found. Create one first with "vibekit local create"');
        return;
      }
      
      spinner.stop();
      
      const { selectedEnv } = await prompt<{ selectedEnv: string }>({
        type: 'select',
        name: 'selectedEnv',
        message: 'Select environment:',
        choices: environments.map(env => ({
          name: env.name,
          message: `${env.name} (${env.agentType || 'default'}, ${env.status})`,
          value: env.name
        }))
      });
      
      const foundSelectedEnv = await store.findByName(selectedEnv);
      if (!foundSelectedEnv) {
        console.error(chalk.red(`Environment '${selectedEnv}' not found`));
        return;
      }
      env = foundSelectedEnv;
      
      spinner.start('Connecting to environment...');
    }
    
    const provider = getLocalProvider();
    
    spinner.text = `Connecting to ${env.name}...`;
    
    // Resume sandbox
    const sandbox = await provider.resume(env.sandboxId);
    
    // Update last used time
    await store.update(env.id, { lastUsed: new Date() });
    
    spinner.succeed(`Connected to ${env.name}!`);
    
    console.log(chalk.green(`\n🔗 Connected to environment: ${env.name}`));
    console.log(chalk.cyan(`📦 Sandbox ID: ${env.sandboxId}`));
    console.log(chalk.cyan(`📁 Working Directory: ${env.workingDirectory}`));
    
    // Use Dagger's interactive terminal feature
    const shell = options.shell || 'bash';
    const containerImage = options.container || 'alpine';
    
    console.log(chalk.yellow(`\n🐚 Starting Dagger interactive terminal with ${shell}...`));
    console.log(chalk.gray('Using Dagger\'s Container.terminal() method for proper interactive access.'));
    console.log(chalk.gray('Type "exit" to disconnect from the environment.\n'));
    
    try {
      // Create a Dagger workflow that opens an interactive terminal
      // This follows the pattern from the Dagger docs: https://docs.dagger.io/api/terminal/
      const daggerCommand = `
        cd ${env.workingDirectory} && \\
        dagger call container \\
          --from=${containerImage} \\
          --with-workdir=${env.workingDirectory} \\
          ${Object.entries(env.envVars).map(([key, value]) => 
            `--with-env-variable=${key}="${value}"`
          ).join(' ')} \\
          --with-exec="sh,-c,cd ${env.workingDirectory}" \\
          terminal \\
          ${shell !== 'sh' ? `--cmd=${shell}` : ''}
      `.replace(/\s+/g, ' ').trim();
      
      // Execute the Dagger terminal command
      const result = await sandbox.commands.run(daggerCommand, {
        timeoutMs: 0, // No timeout for interactive sessions
        background: false,
        onStdout: (data: string) => {
          process.stdout.write(data);
        },
        onStderr: (data: string) => {
          process.stderr.write(data);
        }
      });
      
      console.log(chalk.green(`\n✅ Disconnected from ${env.name} (exit code: ${result.exitCode})`));
      
    } catch (terminalError) {
      console.log(chalk.yellow('\n⚠️ Dagger terminal method failed, falling back to direct shell access...'));
      
      // Fallback to direct shell execution if Dagger terminal fails
      const fallbackCommand = `cd ${env.workingDirectory} && ${shell}`;
      
      await sandbox.commands.run(fallbackCommand, {
        timeoutMs: 0, // No timeout for interactive sessions
        background: false,
        onStdout: (data: string) => {
          process.stdout.write(data);
        },
        onStderr: (data: string) => {
          process.stderr.write(data);
        }
      });
      
      console.log(chalk.green(`\n✅ Disconnected from ${env.name}`));
    }
    
  } catch (error) {
    console.error(chalk.red(`\n❌ Failed to connect to environment: ${error instanceof Error ? error.message : String(error)}`));
    process.exit(1);
  }
}

/**
 * Show environment status and health information
 */
export async function statusCommand(options: {
  env?: string;
  verbose?: boolean;
}) {
  try {
    if (options.env) {
      // Show status for specific environment
      const env = await store.findByName(options.env) || await store.findById(options.env);
      if (!env) {
        console.error(chalk.red(`Environment '${options.env}' not found`));
        return;
      }
      
      console.log(chalk.blue(`\n📊 Environment Status: ${env.name}\n`));
      
      console.log(chalk.cyan(`🆔 ID: ${env.id}`));
      console.log(chalk.cyan(`📦 Sandbox ID: ${env.sandboxId}`));
      console.log(chalk.cyan(`📊 Status: ${getStatusColor(env.status)(env.status)}`));
      
      if (env.agentType) {
        console.log(chalk.cyan(`🤖 Agent: ${env.agentType}`));
      }
      if (env.model) {
        console.log(chalk.cyan(`🧠 Model: ${env.model}`));
      }
      
      console.log(chalk.cyan(`📁 Working Directory: ${env.workingDirectory}`));
      console.log(chalk.cyan(`🕐 Created: ${env.created.toLocaleString()}`));
      console.log(chalk.cyan(`🕑 Last Used: ${env.lastUsed.toLocaleString()}`));
      
      if (env.branch) {
        console.log(chalk.cyan(`🌿 Branch: ${env.branch}`));
      }
      
      if (options.verbose && Object.keys(env.envVars).length > 0) {
        console.log(chalk.cyan(`🔧 Environment Variables:`));
        for (const [key, value] of Object.entries(env.envVars)) {
          console.log(chalk.gray(`   ${key}=${value.substring(0, 50)}${value.length > 50 ? '...' : ''}`));
        }
      }
      
      // Try to check if sandbox is actually running
      if (env.status === 'running') {
        try {
          const provider = getLocalProvider();
          const sandbox = await provider.resume(env.sandboxId);
          const health = await sandbox.commands.run('echo "ping"', { timeoutMs: 5000 });
          
          if (health.exitCode === 0) {
            console.log(chalk.green(`✅ Sandbox is healthy and responsive`));
          } else {
            console.log(chalk.yellow(`⚠️ Sandbox may not be responding properly`));
          }
        } catch (error) {
          console.log(chalk.red(`❌ Sandbox health check failed: ${error instanceof Error ? error.message : String(error)}`));
        }
      }
      
    } else {
      // Show summary of all environments
      const environments = await store.load();
      
      if (environments.length === 0) {
        console.log(chalk.yellow('📭 No environments found'));
        return;
      }
      
      console.log(chalk.blue('\n📊 Environment Status Summary\n'));
      
      const statusCounts = environments.reduce((acc, env) => {
        acc[env.status] = (acc[env.status] || 0) + 1;
        return acc;
      }, {} as Record<string, number>);
      
      console.log(chalk.cyan(`📦 Total Environments: ${environments.length}`));
      
      for (const [status, count] of Object.entries(statusCounts)) {
        const color = getStatusColor(status as any);
        console.log(chalk.cyan(`${color('●')} ${status}: ${count}`));
      }
      
      // Show recent activity
      const recentEnvs = environments
        .sort((a, b) => b.lastUsed.getTime() - a.lastUsed.getTime())
        .slice(0, 3);
        
      if (recentEnvs.length > 0) {
        console.log(chalk.blue('\n🕑 Most Recently Used:'));
        for (const env of recentEnvs) {
          const timeDiff = Date.now() - env.lastUsed.getTime();
          const timeAgo = timeDiff < 60000 ? 'just now' :
                         timeDiff < 3600000 ? `${Math.floor(timeDiff / 60000)}m ago` :
                         timeDiff < 86400000 ? `${Math.floor(timeDiff / 3600000)}h ago` :
                         `${Math.floor(timeDiff / 86400000)}d ago`;
          
          console.log(chalk.gray(`  • ${env.name} (${timeAgo})`));
        }
      }
    }
    
  } catch (error) {
    console.error(chalk.red(`\n❌ Failed to get status: ${error instanceof Error ? error.message : String(error)}`));
    process.exit(1);
  }
}

/**
 * Show logs for an environment
 */
export async function logsCommand(options: {
  env?: string;
  lines?: string;
  follow?: boolean;
}) {
  try {
    // Get environment
    let env: EnvironmentRecord;
    if (options.env) {
      const foundEnv = await store.findByName(options.env) || await store.findById(options.env);
      if (!foundEnv) {
        console.error(chalk.red(`Environment '${options.env}' not found`));
        return;
      }
      env = foundEnv;
    } else {
      // Interactive selection
      const environments = await store.load();
      if (environments.length === 0) {
        console.error(chalk.red('No environments found. Create one first with "vibekit local create"'));
        return;
      }
      
      const { selectedEnv } = await prompt<{ selectedEnv: string }>({
        type: 'select',
        name: 'selectedEnv',
        message: 'Select environment:',
        choices: environments.map(env => ({
          name: env.name,
          message: `${env.name} (${env.agentType || 'default'}, ${env.status})`,
          value: env.name
        }))
      });
      
      const foundSelectedEnv = await store.findByName(selectedEnv);
      if (!foundSelectedEnv) {
        console.error(chalk.red(`Environment '${selectedEnv}' not found`));
        return;
      }
      env = foundSelectedEnv;
    }
    
    const provider = getLocalProvider();
    
    console.log(chalk.blue(`\n📜 Logs for environment: ${env.name}\n`));
    
    try {
      // Resume sandbox
      const sandbox = await provider.resume(env.sandboxId);
      
      // Show logs (this is a simple implementation - in practice you might want to show Docker logs)
      const lines = options.lines || '50';
      const command = options.follow ? 
        `tail -f -n ${lines} /var/log/syslog` :
        `tail -n ${lines} /var/log/syslog || echo "No system logs available"`;
      
      const result = await sandbox.commands.run(command, {
        timeoutMs: options.follow ? 0 : 30000,
        background: false,
        onStdout: (data: string) => {
          console.log(chalk.blue('📤'), data);
        },
        onStderr: (data: string) => {
          console.log(chalk.yellow('📤 STDERR:'), data);
        }
      });
      
      if (!options.follow) {
        console.log(chalk.green(`\n✅ Logs displayed (exit code: ${result.exitCode})`));
      }
      
    } catch (error) {
      console.error(chalk.red(`❌ Failed to get logs: ${error instanceof Error ? error.message : String(error)}`));
    }
    
  } catch (error) {
    console.error(chalk.red(`\n❌ Failed to access environment: ${error instanceof Error ? error.message : String(error)}`));
    process.exit(1);
  }
}

/**
 * Run a command in a sandbox (simplified for backwards compatibility)
 */
export async function runCommand(options: {
  sandbox?: string;
  command?: string;
  agent?: string;
  streaming?: boolean;
}) {
  // Map old parameters to new exec command
  return execCommand({
    env: options.sandbox,
    command: options.command,
    stream: options.streaming
  });
}

/**
 * Display help and tips for using the local provider
 */
export async function helpCommand() {
  console.log(chalk.blue('\n🔧 VibeKit Local Provider\n'));
  console.log('Manage local Dagger-based sandbox environments for AI development.\n');
  
  console.log(chalk.green('Available Commands:'));
  console.log('  create     Create a new sandbox environment');
  console.log('  list       List sandbox environments');
  console.log('  exec       Execute commands in environments');
  console.log('  generate   Generate code using AI agent');
  console.log('  pr         Create a pull request from environment');
  console.log('  connect    Connect for interactive shell access');
  console.log('  status     Show environment status and health');
  console.log('  logs       Show environment logs');
  console.log('  delete     Delete sandbox environments');
  console.log('  run        Run a command (alias for exec)');
  console.log('  help       Show this help message\n');
  
  console.log(chalk.green('Agent Types:'));
  console.log('  claude     Claude-optimized environment');
  console.log('  codex      OpenAI Codex environment');
  console.log('  opencode   Open source model environment');
  console.log('  gemini     Google Gemini environment\n');
  
  console.log(chalk.green('Examples:'));
  console.log('  vibekit local create --agent claude --name my-claude-env');
  console.log('  vibekit local list --status running');
  console.log('  vibekit local exec -e my-claude-env -c "npm install"');
  console.log('  vibekit local generate -e my-claude-env -p "Add error handling"');
  console.log('  vibekit local pr -e my-claude-env --title "Fix bug"');
  console.log('  vibekit local connect -e my-claude-env --shell bash');
  console.log('  vibekit local status -e my-claude-env --verbose');
  console.log('  vibekit local delete --interactive\n');
  
  console.log(chalk.green('Environment Variables:'));
  console.log('  ANTHROPIC_API_KEY     For Claude agent');
  console.log('  OPENAI_API_KEY        For Codex agent');
  console.log('  GOOGLE_API_KEY        For Gemini agent');
  console.log('  GROQ_API_KEY          For OpenCode agent');
  console.log('  GITHUB_TOKEN          For Git operations\n');
}

/**
 * Create the enhanced local command with all subcommands
 */
export function createLocalCommand(): Command {
  const localCmd = new Command('local');
  localCmd.description('Manage local Dagger-based sandbox environments');

  // Enhanced create command
  localCmd
    .command('create')
    .description('Create a new sandbox environment')
    .option('--name <name>', 'Environment name')
    .option('--agent <type>', 'Agent type (claude, codex, opencode, gemini)')
    .option('--working-directory <path>', 'Working directory in sandbox', '/vibe0')
    .option('--env <vars>', 'Environment variables (key=value,key2=value2)')
    .option('--github-token <token>', 'GitHub token for git operations')
    .option('--model <model>', 'Specific model to use for the agent')
    .option('--api-key <key>', 'API key for the agent')
    .option('--timeout <ms>', 'Default timeout for commands (ms)')
    .action(createCommand);

  // Enhanced list command
  localCmd
    .command('list')
    .alias('ls')
    .description('List sandbox environments')
    .option('--status <status>', 'Filter by status (running, stopped, error)')
    .option('--agent <agent>', 'Filter by agent type')
    .option('--branch <branch>', 'Filter by branch')
    .option('--json', 'Output as JSON')
    .option('--all', 'Include stopped environments')
    .action(listCommand);

  // Generate code command
  localCmd
    .command('generate')
    .description('Generate code using AI agent')
    .option('-e, --env <name>', 'Environment name to use')
    .option('-p, --prompt <prompt>', 'Code generation prompt')
    .option('-m, --mode <mode>', 'Generation mode (ask|code)', 'code')
    .option('--branch <branch>', 'Branch context for generation')
    .option('--history <file>', 'JSON file with conversation history')
    .option('--stream', 'Enable streaming output')
    .option('--save-to <file>', 'Save response to file')
    .action(generateCommand);

  // New exec command
  localCmd
    .command('exec')
    .description('Execute command in sandbox environment')
    .option('-e, --env <name>', 'Environment name to use')
    .option('-c, --command <cmd>', 'Command to execute')
    .option('-t, --timeout <ms>', 'Timeout in milliseconds')
    .option('-b, --background', 'Run in background')
    .option('--stream', 'Enable streaming output')
    .option('--save-output <file>', 'Save output to file')
    .action(execCommand);

  // Create pull request command
  localCmd
    .command('pr')
    .description('Create a pull request from the current environment')
    .option('-e, --env <name>', 'Environment name to use')
    .option('--title <title>', 'Pull request title')
    .option('--body <body>', 'Pull request description')
    .option('--branch <branch>', 'Target branch for PR')
    .option('--labels <labels>', 'Comma-separated list of label names')
    .option('--draft', 'Create as draft pull request')
    .option('--auto-merge', 'Enable auto-merge (requires repo settings)')
    .action(createPullRequestCommand);

  // Enhanced delete command
  localCmd
    .command('delete [names...]')
    .alias('rm')
    .description('Delete sandbox environments')
    .option('--force', 'Force deletion without confirmation')
    .option('--all', 'Delete all environments')
    .option('--interactive', 'Interactive selection mode')
    .option('--cleanup', 'Show additional cleanup commands')
    .action((names, options) => deleteCommand(options, names));

  // Connect command
  localCmd
    .command('connect')
    .description('Connect to environment for interactive shell access using Dagger terminal')
    .option('-e, --env <name>', 'Environment name to use')
    .option('--shell <shell>', 'Shell to use (bash, zsh, sh)', 'bash')
    .option('--container <image>', 'Container image for Dagger terminal', 'alpine')
    .action(connectCommand);

  // Status command
  localCmd
    .command('status')
    .description('Show environment status and health information')
    .option('-e, --env <name>', 'Show status for specific environment')
    .option('-v, --verbose', 'Show detailed information')
    .action(statusCommand);

  // Logs command
  localCmd
    .command('logs')
    .description('Show logs for an environment')
    .option('-e, --env <name>', 'Environment name to use')
    .option('-n, --lines <number>', 'Number of lines to show', '50')
    .option('-f, --follow', 'Follow log output')
    .action(logsCommand);

  // Backwards compatibility run command
  localCmd
    .command('run')
    .description('Run a command in a sandbox (alias for exec)')
    .option('--sandbox <id>', 'Environment name or ID')
    .option('--command <cmd>', 'Command to execute')
    .option('--agent <type>', 'Agent type for new sandbox (deprecated)')
    .option('--streaming', 'Enable real-time output streaming')
    .action(runCommand);

  // Help command
  localCmd
    .command('help')
    .description('Show detailed help and examples')
    .action(helpCommand);

  return localCmd;
} <|MERGE_RESOLUTION|>--- conflicted
+++ resolved
@@ -9,26 +9,6 @@
 import chalk from 'chalk';
 import ora from 'ora';
 import enquirer from 'enquirer';
-<<<<<<< HEAD
-// Note: @vibekit/local imports temporarily disabled to fix module resolution
-// TODO: Re-enable when @vibekit/local package is properly built
-// import { 
-//   LocalSandboxProvider, 
-//   createLocalProvider,
-//   type LocalConfig,
-//   type AgentType,
-// } from '@vibe-kit/local';
-
-// Temporary type definitions for local provider
-type LocalConfig = any;
-type AgentType = string;
-type LocalSandboxProvider = any;
-
-// Temporary stub function
-function createLocalProvider(config: LocalConfig): LocalSandboxProvider {
-  throw new Error('@vibekit/local provider not available - module resolution issue');
-}
-=======
 import { readFile, writeFile } from 'fs/promises';
 import { existsSync } from 'fs';
 import { 
@@ -37,7 +17,6 @@
   type LocalConfig,
   type AgentType,
 } from '@vibe-kit/local';
->>>>>>> 0e724511
 
 const { prompt } = enquirer;
 
