--- conflicted
+++ resolved
@@ -8,15 +8,14 @@
 import chalk from 'chalk';
 import ora from 'ora';
 import enquirer from 'enquirer';
-<<<<<<< HEAD
 // Note: @vibekit/local imports temporarily disabled to fix module resolution
 // TODO: Re-enable when @vibekit/local package is properly built
 // import { 
-//   LocalDaggerSandboxProvider, 
+//   LocalSandboxProvider, 
 //   createLocalProvider,
-//   type LocalDaggerConfig,
+//   type LocalConfig,
 //   type AgentType,
-// } from '@vibekit/local';
+// } from '@vibe-kit/local';
 
 // Temporary type definitions for local provider
 type LocalDaggerConfig = any;
@@ -27,14 +26,6 @@
 function createLocalProvider(config: LocalDaggerConfig): LocalDaggerSandboxProvider {
   throw new Error('@vibekit/local provider not available - module resolution issue');
 }
-=======
-import { 
-      LocalSandboxProvider, 
-  createLocalProvider,
-  type LocalConfig,
-  type AgentType,
-} from '@vibe-kit/local';
->>>>>>> 64eb7762
 
 let localProvider: LocalSandboxProvider | null = null;
 
