--- conflicted
+++ resolved
@@ -44,7 +44,6 @@
     "@opentelemetry/semantic-conventions": "^1.34.0",
     "@types/uuid": "^10.0.0",
     "ai": "^4.3.16",
-<<<<<<< HEAD
     "cfonts": "^3.3.0",
     "chalk": "^5.3.0",
     "commander": "^12.1.0",
@@ -53,8 +52,6 @@
     "node-fetch": "^3.3.2",
     "open": "^10.2.0",
     "ora": "^8.2.0",
-=======
->>>>>>> 9b85a753
     "uuid": "^11.1.0",
     "zod": "^3.25.76"
   },
