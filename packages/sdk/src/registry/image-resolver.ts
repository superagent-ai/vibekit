/**
 * Image Resolver
 * 
 * Provides Docker image resolution strategy for sandbox providers that use
 * local Docker images (currently only Dagger). Handles image building, 
 * caching, and registry operations.
 */

import { existsSync } from "fs";
import { DockerClient } from '../services/docker-client';
import { ConfigManager, type AgentType } from '../services/config-manager';
import { RegistryManager } from './registry-manager';
import { AGENT_LIST, AGENT_TYPES } from '../constants';

export interface ImageResolverConfig {
  preferRegistryImages?: boolean;
  pushImages?: boolean;
  privateRegistry?: string;
<<<<<<< HEAD
  dockerHubUser?: string;
=======
  dockerHubUser?: string;  // Deprecated - use registryUser instead
  registryUser?: string;  // Universal registry username
  registryName?: string;  // Which registry to use (defaults to RegistryManager's default)
>>>>>>> 9fa4f119
  retryAttempts?: number;
  retryDelayMs?: number;
  logger?: {
    debug(message: string, meta?: any): void;
    info(message: string, meta?: any): void;
    warn(message: string, meta?: any): void;
    error(message: string, error?: Error | any, meta?: any): void;
  };
}

// Default console logger
const defaultLogger = {
  debug: (msg: string, meta?: any) => console.debug(`[ImageResolver] ${msg}`, meta || ''),
  info: (msg: string, meta?: any) => console.log(`[ImageResolver] ${msg}`, meta || ''),
  warn: (msg: string, meta?: any) => console.warn(`[ImageResolver] ${msg}`, meta || ''),
  error: (msg: string, error?: any, meta?: any) => console.error(`[ImageResolver] ${msg}`, error, meta || ''),
};

// Helper function to get Dockerfile path based on agent type
const getDockerfilePathFromAgentType = (agentType?: AgentType): string | undefined => {
  if (!agentType) return undefined;
  
  const dockerfileMap: Record<AgentType, string> = {
    [AGENT_TYPES.CLAUDE]: "assets/dockerfiles/Dockerfile.claude",
    [AGENT_TYPES.CODEX]: "assets/dockerfiles/Dockerfile.codex",
    [AGENT_TYPES.OPENCODE]: "assets/dockerfiles/Dockerfile.opencode",
    [AGENT_TYPES.GEMINI]: "assets/dockerfiles/Dockerfile.gemini",
    [AGENT_TYPES.GROK]: "assets/dockerfiles/Dockerfile.grok"
  };
  
  return dockerfileMap[agentType];
};

export class ImageResolver {
  private dockerClient: DockerClient;
  private configManager: ConfigManager;
  private registryManager: RegistryManager;
  private config: Required<Omit<ImageResolverConfig, 'registryName'>> & { registryName?: string };

  constructor(
    config: ImageResolverConfig = {},
    registryManager?: RegistryManager
  ) {
    // Support both registryUser and dockerHubUser for backward compatibility
    const registryUser = config.registryUser ?? config.dockerHubUser ?? "";
    
    this.config = {
      preferRegistryImages: config.preferRegistryImages ?? true,
      pushImages: config.pushImages ?? true,
      privateRegistry: config.privateRegistry ?? "",
<<<<<<< HEAD
      dockerHubUser: config.dockerHubUser ?? "",
=======
      dockerHubUser: registryUser,  // Keep for backward compatibility
      registryUser: registryUser,
      registryName: config.registryName ?? undefined,  // Use RegistryManager's default if not specified
>>>>>>> 9fa4f119
      retryAttempts: config.retryAttempts ?? 3,
      retryDelayMs: config.retryDelayMs ?? 1000,
      logger: config.logger ?? defaultLogger,
    };

    this.dockerClient = new DockerClient({
      retryAttempts: this.config.retryAttempts,
      retryDelayMs: this.config.retryDelayMs,
      logger: this.config.logger,
    });

    this.configManager = new ConfigManager({ logger: this.config.logger });
    
    // Use provided registry manager or create a default one
    this.registryManager = registryManager || new RegistryManager({
      defaultRegistry: 'dockerhub',
      logger: this.config.logger,
    });
  }

  /**
   * Resolve the best available image for an agent type
   * 
   * Strategy:
   * 1. Check local cache
   * 2. Try to pull from user's registry
   * 3. Build locally and push to registry (if configured)
   * 4. Fallback to base image
   */
  async resolveImage(agentType?: AgentType): Promise<string> {
    if (!agentType) {
      return "ubuntu:24.04";
    }

    const localTag = this.getLocalImageTag(agentType);
    
    // Step 1: Check local cache
    try {
      const hasLocalImage = await this.dockerClient.checkLocalImage(localTag);
      if (hasLocalImage) {
        this.config.logger.debug(`Using cached local image: ${localTag}`);
        return localTag;
      }
    } catch (error) {
      this.config.logger.debug(`Local image check failed: ${error}`);
    }

    // Step 2: Try to pull from user's registry
    if (this.config.preferRegistryImages) {
      try {
<<<<<<< HEAD
        const registryImage = await this.registryManager.getImageName(agentType, undefined, this.config.dockerHubUser || undefined);
=======
        // Use configured registry or let RegistryManager use its default
        const registryImage = await this.registryManager.getImageName(
          agentType, 
          this.config.registryName,  // Could be undefined, 'dockerhub', 'ghcr', etc.
          this.config.registryUser || undefined
        );
>>>>>>> 9fa4f119
        if (registryImage) {
          await this.registryManager.pullImage(registryImage);
          this.config.logger.info(`Successfully pulled image from registry: ${registryImage}`);
          
          // Tag it locally for cache
          await this.dockerClient.tagImage(registryImage, localTag);
          return localTag;
        }
      } catch (error) {
        this.config.logger.debug(`Registry image not found, will build locally`);
      }
    }

    // Step 3: Build locally and push to registry
    const dockerfilePath = getDockerfilePathFromAgentType(agentType);
    if (dockerfilePath && existsSync(dockerfilePath)) {
      try {
        // Validate path doesn't contain directory traversal
        if (dockerfilePath.includes('..') || dockerfilePath.includes('~')) {
          throw new Error(`Invalid dockerfile path: ${dockerfilePath}`);
        }
        // Build the image
        await this.dockerClient.buildImage(dockerfilePath, localTag);
        this.config.logger.info(`✓ Built ${agentType} agent`);

        // Push to registry if configured
        if (this.config.pushImages) {
          try {
<<<<<<< HEAD
            const registryImage = await this.registryManager.getImageName(agentType, undefined, this.config.dockerHubUser || undefined);
=======
            const registryImage = await this.registryManager.getImageName(
              agentType, 
              this.config.registryName,  // Use configured registry or default
              this.config.registryUser || undefined
            );
>>>>>>> 9fa4f119
            if (registryImage) {
              await this.dockerClient.tagImage(localTag, registryImage);
              await this.dockerClient.pushImage(registryImage);
              this.config.logger.debug(`Pushed image to registry: ${registryImage}`);
            }
          } catch (pushError) {
            this.config.logger.warn(`Failed to push to registry, continuing with local image`, pushError);
          }
        }

        return localTag;
      } catch (buildError) {
        this.config.logger.error(`Failed to build image from Dockerfile`, buildError);
        throw new Error(`Failed to resolve image for ${agentType}: ${buildError instanceof Error ? buildError.message : String(buildError)}`);
      }
    }

    // Final fallback
    this.config.logger.warn(`No image available for ${agentType}, using fallback`);
    return "ubuntu:24.04";
  }

  /**
   * Get the local image tag for an agent type
   */
  private getLocalImageTag(agentType: AgentType): string {
<<<<<<< HEAD
    // If we have a dockerHubUser, use the full image name
    if (this.config.dockerHubUser) {
      return `${this.config.dockerHubUser}/vibekit-${agentType}:latest`;
=======
    // If we have a registryUser, use the full image name
    if (this.config.registryUser) {
      return `${this.config.registryUser}/vibekit-${agentType}:latest`;
>>>>>>> 9fa4f119
    }
    return `vibekit-${agentType}:latest`;
  }

  /**
   * Pre-build multiple agent images
   */
  async prebuildImages(selectedAgents?: AgentType[]): Promise<{
    success: boolean;
    results: Array<{
      agentType: AgentType;
      success: boolean;
      error?: string;
      source: "registry" | "dockerfile" | "cached";
    }>;
  }> {
    const agentTypes = selectedAgents?.length ? selectedAgents : AGENT_LIST;
    const results: Array<{
      agentType: AgentType;
      success: boolean;
      error?: string;
      source: "registry" | "dockerfile" | "cached";
    }> = [];

    // Only show pre-build message if not all images are cached
    const needsBuild = agentTypes.length > 0;
    if (needsBuild) {
      this.config.logger.info("Preparing agent images...");
    }

    for (const agentType of agentTypes) {
      try {
        await this.resolveImage(agentType);
        results.push({ agentType, success: true, source: "cached" });
      } catch (error) {
        const errorMessage = error instanceof Error ? error.message : String(error);
        this.config.logger.error(`Failed to pre-build image for ${agentType}`, error);
        results.push({ agentType, success: false, error: errorMessage, source: "dockerfile" });
      }
    }

    const successCount = results.filter(r => r.success).length;
    if (successCount === agentTypes.length) {
      this.config.logger.info(`✓ All agent images ready`);
    } else if (successCount > 0) {
      this.config.logger.info(`Images prepared: ${successCount}/${agentTypes.length} successful`);
    }

    return {
      success: successCount > 0,
      results,
    };
  }

  /**
   * Get available agent types that have Dockerfiles
   */
  getAvailableAgentTypes(): AgentType[] {
    return AGENT_LIST.filter(type => {
      const dockerfilePath = getDockerfilePathFromAgentType(type);
      return dockerfilePath && existsSync(dockerfilePath);
    });
  }

  /**
   * Check if an agent type has a local image
   */
  async hasLocalImage(agentType: AgentType): Promise<boolean> {
    const localTag = this.getLocalImageTag(agentType);
    return await this.dockerClient.checkLocalImage(localTag);
  }

  /**
   * Remove local image for an agent type
   */
  async removeLocalImage(agentType: AgentType, force: boolean = false): Promise<void> {
    const localTag = this.getLocalImageTag(agentType);
    await this.dockerClient.removeImage(localTag, force);
    this.config.logger.info(`Removed local image: ${localTag}`);
  }
}<|MERGE_RESOLUTION|>--- conflicted
+++ resolved
@@ -16,13 +16,9 @@
   preferRegistryImages?: boolean;
   pushImages?: boolean;
   privateRegistry?: string;
-<<<<<<< HEAD
-  dockerHubUser?: string;
-=======
   dockerHubUser?: string;  // Deprecated - use registryUser instead
   registryUser?: string;  // Universal registry username
   registryName?: string;  // Which registry to use (defaults to RegistryManager's default)
->>>>>>> 9fa4f119
   retryAttempts?: number;
   retryDelayMs?: number;
   logger?: {
@@ -73,13 +69,9 @@
       preferRegistryImages: config.preferRegistryImages ?? true,
       pushImages: config.pushImages ?? true,
       privateRegistry: config.privateRegistry ?? "",
-<<<<<<< HEAD
-      dockerHubUser: config.dockerHubUser ?? "",
-=======
       dockerHubUser: registryUser,  // Keep for backward compatibility
       registryUser: registryUser,
       registryName: config.registryName ?? undefined,  // Use RegistryManager's default if not specified
->>>>>>> 9fa4f119
       retryAttempts: config.retryAttempts ?? 3,
       retryDelayMs: config.retryDelayMs ?? 1000,
       logger: config.logger ?? defaultLogger,
@@ -130,16 +122,12 @@
     // Step 2: Try to pull from user's registry
     if (this.config.preferRegistryImages) {
       try {
-<<<<<<< HEAD
-        const registryImage = await this.registryManager.getImageName(agentType, undefined, this.config.dockerHubUser || undefined);
-=======
         // Use configured registry or let RegistryManager use its default
         const registryImage = await this.registryManager.getImageName(
           agentType, 
           this.config.registryName,  // Could be undefined, 'dockerhub', 'ghcr', etc.
           this.config.registryUser || undefined
         );
->>>>>>> 9fa4f119
         if (registryImage) {
           await this.registryManager.pullImage(registryImage);
           this.config.logger.info(`Successfully pulled image from registry: ${registryImage}`);
@@ -168,15 +156,11 @@
         // Push to registry if configured
         if (this.config.pushImages) {
           try {
-<<<<<<< HEAD
-            const registryImage = await this.registryManager.getImageName(agentType, undefined, this.config.dockerHubUser || undefined);
-=======
             const registryImage = await this.registryManager.getImageName(
               agentType, 
               this.config.registryName,  // Use configured registry or default
               this.config.registryUser || undefined
             );
->>>>>>> 9fa4f119
             if (registryImage) {
               await this.dockerClient.tagImage(localTag, registryImage);
               await this.dockerClient.pushImage(registryImage);
@@ -203,15 +187,9 @@
    * Get the local image tag for an agent type
    */
   private getLocalImageTag(agentType: AgentType): string {
-<<<<<<< HEAD
-    // If we have a dockerHubUser, use the full image name
-    if (this.config.dockerHubUser) {
-      return `${this.config.dockerHubUser}/vibekit-${agentType}:latest`;
-=======
     // If we have a registryUser, use the full image name
     if (this.config.registryUser) {
       return `${this.config.registryUser}/vibekit-${agentType}:latest`;
->>>>>>> 9fa4f119
     }
     return `vibekit-${agentType}:latest`;
   }
