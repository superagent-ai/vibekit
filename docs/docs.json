{
  "$schema": "https://mintlify.com/docs.json",
  "theme": "mint",
  "name": "VibeKit",
  "colors": {
    "primary": "#000000",
    "light": "#FFFFFF",
    "dark": "#000000"
  },
  "styling": {
    "eyebrows": "breadcrumbs",
    "codeblocks": "dark"
  },
  "background": {
    "color": {
      "light": "#FFFFFF",
      "dark": "#000000"
    }
  },
  "appearance": {
    "default": "light",
    "strict": false
  },
  "favicon": "/favicon.png",
  "navigation": {
    "tabs": [
      {
        "tab": "Guides",
        "groups": [
          {
            "group": "Get Started",
            "pages": [
              "index",
              "quickstart",
              "ask-mode",
              "github-integration",
              "streaming",
              "session-management",
              "secrets",
              "open-telemetry"
            ]
          },
          {
            "group": "Agents",
            "pages": [
              "agents/codex",
              "agents/claude-code",
              "agents/gemini",
<<<<<<< HEAD
              "agents/opencode",
              "agents/qwen"
=======
              "agents/grok",
              "agents/opencode"
>>>>>>> 8374d0c1
            ]
          },
          {
            "group": "Supported Sandboxes",
            "pages": [
              "supported-sandboxes/dagger",
              "supported-sandboxes/cloudflare",
              "supported-sandboxes/daytona",
              "supported-sandboxes/e2b",
              "supported-sandboxes/flyio",
              "supported-sandboxes/modal",
              "supported-sandboxes/northflank"
            ]
          }
        ]
      },
      {
        "tab": "API Reference",
        "groups": [
          {
            "group": "VibeKit",
            "pages": [
              "api-reference/configuration",
              "api-reference/generate-code",
              "api-reference/execute-command",
              "api-reference/create-pull-request",
              "api-reference/push-to-branch",
              "api-reference/run-tests",
              "api-reference/kill-sandbox",
              "api-reference/get-host",
              "api-reference/pause-sandbox",
              "api-reference/resume-sandbox",
              "api-reference/get-session",
              "api-reference/set-session"
            ]
          }
        ]
      }
    ],
    "global": {
      "anchors": [
        {
          "anchor": "GitHub",
          "href": "https://github.com/superagent-ai/vibekit",
          "icon": "github"
        },
        {
          "anchor": "Community",
          "href": "https://discord.gg/spZ7MnqFT4",
          "icon": "discord"
        },
        {
          "anchor": "Blog",
          "href": "https://www.superagent.sh/blog",
          "icon": "newspaper"
        }
      ]
    }
  },
  "logo": {
    "light": "/logo/logo.png",
    "dark": "/logo/logo.png"
  },
  "navbar": {
    "links": [
      {
        "label": "Support",
        "href": "mailto:ismail@superagent.sh"
      }
    ],
    "primary": {
      "type": "button",
      "label": "GitHub",
      "href": "https://github.com/superagent-ai/vibekit"
    }
  },
  "footer": {
    "socials": {
      "x": "https://x.com/superagent_ai",
      "github": "https://github.com/superagent-ai/vibekit",
      "linkedin": "https://www.linkedin.com/company/superagent-sh"
    }
  }
}<|MERGE_RESOLUTION|>--- conflicted
+++ resolved
@@ -46,13 +46,9 @@
               "agents/codex",
               "agents/claude-code",
               "agents/gemini",
-<<<<<<< HEAD
+              "agents/grok",
               "agents/opencode",
-              "agents/qwen"
-=======
-              "agents/grok",
-              "agents/opencode"
->>>>>>> 8374d0c1
+               "agents/qwen"
             ]
           },
           {
