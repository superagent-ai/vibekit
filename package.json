{
    "name": "@vibe-kit/sdk",
    "type": "module",
    "main": "dist/index.js",
    "types": "dist/index.d.ts",
<<<<<<< HEAD
    "version": "0.0.39",
    "sideEffects": false,
=======
    "version": "0.0.43",
>>>>>>> cdc0750b
    "exports": {
        ".": {
            "types": "./dist/index.d.ts",
            "import": "./dist/index.js",
            "require": "./dist/index.cjs"
        },
        "./agents/*": {
            "types": "./dist/agents/*.d.ts",
            "import": "./dist/agents/*.js",
            "require": "./dist/agents/*.cjs"
        },
        "./sandbox": {
            "types": "./dist/sandbox/index.d.ts",
            "import": "./dist/sandbox/index.js",
            "require": "./dist/sandbox/index.cjs"
        }
    },
    "scripts": {
        "build": "tsup src/index.ts src/agents/*.ts src/sandbox/index.ts --format esm,cjs --dts",
        "dev": "tsup src/index.ts --watch",
        "type-check": "tsc --noEmit",
        "test": "vitest"
    },
    "devDependencies": {
        "@types/node": "^22.15.18",
        "@vitest/coverage-v8": "^3.1.3",
        "tsup": "^8.4.0",
        "typescript": "^5.8.3",
        "vitest": "^3.1.3"
    },
    "dependencies": {
        "@ai-sdk/anthropic": "^1.2.12",
        "@ai-sdk/openai": "^1.3.22",
        "@ai-sdk/openai-compatible": "^0.2.14",
        "@daytonaio/sdk": "^0.21.9",
        "@e2b/code-interpreter": "1.2.0-beta.4",
        "@northflank/js-client": "^0.8.2",
        "@opentelemetry/api": "^1.9.0",
        "@opentelemetry/auto-instrumentations-node": "^0.59.0",
        "@opentelemetry/exporter-metrics-otlp-http": "^0.201.1",
        "@opentelemetry/exporter-otlp-http": "^0.26.0",
        "@opentelemetry/exporter-trace-otlp-http": "^0.201.1",
        "@opentelemetry/instrumentation": "^0.201.1",
        "@opentelemetry/resources": "^2.0.1",
        "@opentelemetry/sdk-metrics": "^2.0.1",
        "@opentelemetry/sdk-node": "^0.201.1",
        "@opentelemetry/semantic-conventions": "^1.34.0",
        "@types/uuid": "^10.0.0",
        "ai": "^4.3.16",
        "uuid": "^11.1.0"
    }
}<|MERGE_RESOLUTION|>--- conflicted
+++ resolved
@@ -3,12 +3,7 @@
     "type": "module",
     "main": "dist/index.js",
     "types": "dist/index.d.ts",
-<<<<<<< HEAD
-    "version": "0.0.39",
-    "sideEffects": false,
-=======
     "version": "0.0.43",
->>>>>>> cdc0750b
     "exports": {
         ".": {
             "types": "./dist/index.d.ts",
