{
    "name": "vibekit-workspace",
    "private": true,
    "type": "module",
    "version": "1.0.0",
    "bin": {
        "vibekit": "./packages/cli/dist/index.js"
    },
    "engines": {
        "node": ">=18.0.0"
    },
    "workspaces": [
        "packages/*"
    ],
    "scripts": {
        "build": "npm run build --workspaces",
<<<<<<< HEAD
        "build:packages": "npm run build --workspace=packages/db && npm run build --workspace=packages/e2b && npm run build --workspace=packages/daytona && npm run build --workspace=packages/northflank && npm run build --workspace=packages/dagger && npm run build --workspace=packages/vibekit",
=======
        "build:packages": "npm run build --workspace=packages/e2b && npm run build --workspace=packages/daytona && npm run build --workspace=packages/northflank && npm run build --workspace=packages/cloudflare && npm run build --workspace=packages/dagger && npm run build --workspace=packages/auth && npm run build --workspace=packages/vibekit && npm run build --workspace=packages/cli",
>>>>>>> f5a3637a
        "dev": "npm run dev --workspace=packages/vibekit",
        "type-check": "npm run build:types --workspace=packages/dagger && npm run type-check --workspaces",
        "test": "vitest",
        "benchmark": "tsx scripts/run-benchmarks.ts",
        "benchmark:quick": "tsx scripts/run-benchmarks.ts quick",
        "benchmark:stress": "tsx scripts/run-benchmarks.ts stress",
        "benchmark:production": "tsx scripts/run-benchmarks.ts production",
        "benchmark:all": "tsx scripts/run-benchmarks.ts all",
        "benchmark:help": "tsx scripts/run-benchmarks.ts help"
    },
    "devDependencies": {
        "@types/node": "^22.15.18",
        "@vitest/coverage-v8": "^3.1.3",
        "tsup": "^8.4.0",
        "tsx": "^4.7.0",
        "typescript": "^5.8.3",
        "vitest": "^3.1.3"
    },
    "dependencies": {
<<<<<<< HEAD
        "@dagger.io/dagger": "^0.18.14",
        "chokidar": "^4.0.3",
        "dotenv": "^17.2.0",
        "socket.io": "^4.8.1"
=======
        "dotenv": "^17.2.0"
>>>>>>> f5a3637a
    }
}<|MERGE_RESOLUTION|>--- conflicted
+++ resolved
@@ -14,11 +14,7 @@
     ],
     "scripts": {
         "build": "npm run build --workspaces",
-<<<<<<< HEAD
-        "build:packages": "npm run build --workspace=packages/db && npm run build --workspace=packages/e2b && npm run build --workspace=packages/daytona && npm run build --workspace=packages/northflank && npm run build --workspace=packages/dagger && npm run build --workspace=packages/vibekit",
-=======
         "build:packages": "npm run build --workspace=packages/e2b && npm run build --workspace=packages/daytona && npm run build --workspace=packages/northflank && npm run build --workspace=packages/cloudflare && npm run build --workspace=packages/dagger && npm run build --workspace=packages/auth && npm run build --workspace=packages/vibekit && npm run build --workspace=packages/cli",
->>>>>>> f5a3637a
         "dev": "npm run dev --workspace=packages/vibekit",
         "type-check": "npm run build:types --workspace=packages/dagger && npm run type-check --workspaces",
         "test": "vitest",
@@ -38,13 +34,9 @@
         "vitest": "^3.1.3"
     },
     "dependencies": {
-<<<<<<< HEAD
         "@dagger.io/dagger": "^0.18.14",
         "chokidar": "^4.0.3",
         "dotenv": "^17.2.0",
         "socket.io": "^4.8.1"
-=======
-        "dotenv": "^17.2.0"
->>>>>>> f5a3637a
     }
 }